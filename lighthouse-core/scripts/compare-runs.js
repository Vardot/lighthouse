--- conflicted
+++ resolved
@@ -117,27 +117,17 @@
  * @return {string}
  */
 function getProgressBar(i, total = argv.n * argv.urls.length) {
-<<<<<<< HEAD
-  return `${i} / ${total} [` + new Array(Math.round(i * 40 / total)).fill('▄').join('').padEnd(40) + ']';
-=======
   const bars = new Array(Math.round(i * 40 / total)).fill('▄').join('').padEnd(40);
   return `${i + 1} / ${total} [${bars}]`;
->>>>>>> 30d689f8
 }
 
 async function gather() {
   const outputDir = dir(argv.name);
   if (fs.existsSync(outputDir)) {
-<<<<<<< HEAD
-    console.log('Collection already started - resuming.');
-  }
-  await mkdir(outputDir, {recursive: true});
-=======
     // eslint-disable-next-line no-console
     console.log('Collection already started - resuming.');
   }
   await mkdir(outputDir, { recursive: true });
->>>>>>> 30d689f8
 
   const progress = new ProgressLogger();
   progress.log('Gathering…');
@@ -145,22 +135,13 @@
   let progressCount = 0;
   for (const url of argv.urls) {
     const urlFolder = `${outputDir}/${urlToFolder(url)}`;
-<<<<<<< HEAD
-    await mkdir(urlFolder, {recursive: true});
-=======
     await mkdir(urlFolder, { recursive: true });
->>>>>>> 30d689f8
 
     for (let i = 0; i < argv.n; i++) {
       const gatherDir = `${urlFolder}/${i}`;
 
-<<<<<<< HEAD
-      progressCount++;
-      progress.progress(getProgressBar(progressCount));
-=======
       progress.progress(getProgressBar(progressCount));
       progressCount++;
->>>>>>> 30d689f8
 
       // Skip if already gathered. Allows for restarting collection.
       if (fs.existsSync(gatherDir)) continue;
@@ -192,12 +173,9 @@
 
       progress.progress(getProgressBar(progressCount));
       progressCount++;
-<<<<<<< HEAD
-=======
 
       // Skip if already audited. Allows for restarting collection.
       if (fs.existsSync(outputPath)) continue;
->>>>>>> 30d689f8
 
       if (fs.existsSync(outputPath)) continue;
       const cmd = [
@@ -205,11 +183,7 @@
         `${LH_ROOT}/lighthouse-cli`,
         url,
         `--audit-mode=${gatherDir}`,
-<<<<<<< HEAD
-        `--output-path=${urlDir}/lhr-${i}.json`,
-=======
         `--output-path=${outputPath}`,
->>>>>>> 30d689f8
         '--output=json',
         argv.lhFlags,
       ].join(' ');
@@ -297,28 +271,13 @@
 }
 
 /**
-<<<<<<< HEAD
- * @param {Array<{name: string}>} results
-=======
  * @param {Array<{key: string, name: string}>} results
->>>>>>> 30d689f8
  */
 function filter(results) {
   const includeFilter = argv.filter ? new RegExp(argv.filter, 'i') : null;
 
   results.forEach((result, i) => {
-<<<<<<< HEAD
-    for (const propName of Object.keys(result)) {
-      if (reportExcludeRegex && reportExcludeRegex.test(propName)) {
-        // @ts-ignore: propName is a key.
-        delete result[propName];
-      }
-    }
-
-    if (includeFilter && !includeFilter.test(result.name)) {
-=======
     if (includeFilter && !includeFilter.test(result.key)) {
->>>>>>> 30d689f8
       delete results[i];
     }
 
